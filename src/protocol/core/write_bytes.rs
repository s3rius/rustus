use actix_web::{web, web::Bytes, HttpRequest, HttpResponse};

#[cfg(feature = "hashers")]
use crate::utils::hashes::verify_chunk_checksum;
use crate::{
    errors::RustusError,
    notifiers::Hook,
    protocol::extensions::Extensions,
    utils::headers::{check_header, parse_header},
    RustusResult, State,
};

pub async fn write_bytes(
    request: HttpRequest,
    bytes: Bytes,
    state: web::Data<State>,
    #[cfg(feature = "metrics")] active_uploads: web::Data<prometheus::IntGauge>,
) -> RustusResult<HttpResponse> {
    // Checking if request has required headers.
    let check_content_type = |val: &str| val == "application/offset+octet-stream";
    if !check_header(&request, "Content-Type", check_content_type) {
        return Ok(HttpResponse::UnsupportedMediaType().body("Unknown content-type."));
    }
    // Getting current offset.
    let offset: Option<usize> = parse_header(&request, "Upload-Offset");

    if offset.is_none() {
        return Ok(HttpResponse::UnsupportedMediaType().body("No offset provided."));
    }

    if request.match_info().get("file_id").is_none() {
        return Err(RustusError::FileNotFound);
    }

    #[cfg(feature = "hashers")]
    if state.config.tus_extensions.contains(&Extensions::Checksum) {
        if let Some(header) = request.headers().get("Upload-Checksum").cloned() {
            let cloned_bytes = bytes.clone();
            if !tokio::task::spawn_blocking(move || {
                verify_chunk_checksum(&header, cloned_bytes.as_ref())
            })
            .await??
            {
                return Err(RustusError::WrongChecksum);
            }
        }
    }

    // New upload length.
    // Parses header `Upload-Length` only if the creation-defer-length extension is enabled.
    let updated_len = if state
        .config
        .tus_extensions
        .contains(&Extensions::CreationDeferLength)
    {
        parse_header(&request, "Upload-Length")
    } else {
        None
    };

    let file_id = request.match_info().get("file_id").unwrap();
    // Getting file info.
    let mut file_info = state.info_storage.get_info(file_id).await?;

    // According to TUS protocol you can't update final uploads.
    if file_info.is_final {
        return Ok(HttpResponse::Forbidden().finish());
    }

    // Checking if file was stored in the same storage.
    if file_info.storage != state.data_storage.to_string() {
        return Err(RustusError::FileNotFound);
    }
    // Checking if offset from request is the same as the real offset.
    if offset.unwrap() != file_info.offset {
        return Ok(HttpResponse::Conflict().finish());
    }

    // If someone want to update file length.
    // This required by Upload-Defer-Length extension.
    if let Some(new_len) = updated_len {
        // Whoop, someone gave us total file length
        // less that he had already uploaded.
        if new_len < file_info.offset {
            return Err(RustusError::WrongOffset);
        }
        // We already know the exact size of a file.
        // Someone want to update it.
        // Anyway, it's not allowed, heh.
        if file_info.length.is_some() {
            return Err(RustusError::SizeAlreadyKnown);
        }

        // All checks are ok. Now our file will have exact size.
        file_info.deferred_size = false;
        file_info.length = Some(new_len);
    }

    // Checking if the size of the upload is already equals
    // to calculated offset. It means that all bytes were already written.
    if Some(file_info.offset) == file_info.length {
        return Err(RustusError::FrozenFile);
    }
    let chunk_len = bytes.len();
    // Appending bytes to file.
    state.data_storage.add_bytes(&file_info, bytes).await?;
    // Updating offset.
    file_info.offset += chunk_len;
    // Saving info to info storage.
    state.info_storage.set_info(&file_info, false).await?;

    let mut hook = Hook::PostReceive;
    let mut keep_alive = true;
    if file_info.length == Some(file_info.offset) {
        hook = Hook::PostFinish;
        keep_alive = false;
    }
    if state.config.hook_is_active(hook) {
        let message = state
            .config
            .notification_opts
            .hooks_format
            .format(&request, &file_info)?;
        let headers = request.headers().clone();
        tokio::task::spawn_local(async move {
            state
                .notification_manager
                .send_message(message, hook, &headers)
                .await
        });
    }
<<<<<<< HEAD
    if keep_alive {
        Ok(HttpResponse::NoContent()
            .insert_header(("Upload-Offset", file_info.offset.to_string()))
            .keep_alive()
            .finish())
    } else {
        Ok(HttpResponse::NoContent()
            .insert_header(("Upload-Offset", file_info.offset.to_string()))
            .finish())
    }
=======

    #[cfg(feature = "metrics")]
    if hook == Hook::PostFinish {
        active_uploads.dec();
    }

    Ok(HttpResponse::NoContent()
        .insert_header(("Upload-Offset", file_info.offset.to_string()))
        .finish())
>>>>>>> 57746ade
}

#[cfg(test)]
mod tests {
    use crate::{rustus_service, State};
    use actix_web::{
        http::StatusCode,
        test::{call_service, init_service, TestRequest},
        web, App,
    };

    #[actix_rt::test]
    /// Success test for writing bytes.
    ///
    /// This test creates file and writes bytes to it.
    async fn success() {
        let state = State::test_new().await;
        let mut rustus = init_service(
            App::new().configure(rustus_service(web::Data::new(state.test_clone().await))),
        )
        .await;
        let mut file = state.create_test_file().await;
        file.length = Some(100);
        file.offset = 0;
        state.info_storage.set_info(&file, false).await.unwrap();
        let test_data = "memes";
        let request = TestRequest::patch()
            .uri(state.config.file_url(file.id.as_str()).as_str())
            .insert_header(("Content-Type", "application/offset+octet-stream"))
            .insert_header(("Upload-Checksum", "md5 xIwpFX4rNYzBRAJ/Pi2MtA=="))
            .insert_header(("Upload-Offset", file.offset))
            .set_payload(test_data)
            .to_request();
        let resp = call_service(&mut rustus, request).await;
        assert_eq!(resp.status(), StatusCode::NO_CONTENT);
        assert_eq!(
            resp.headers()
                .get("Upload-Offset")
                .unwrap()
                .to_str()
                .unwrap(),
            test_data.len().to_string().as_str()
        );
        let new_info = state
            .info_storage
            .get_info(file.id.clone().as_str())
            .await
            .unwrap();
        assert_eq!(new_info.offset, test_data.len());
    }

    #[actix_rt::test]
    /// Testing defer-length extension.
    ///
    /// During this test we'll try to update
    /// file's length while writing bytes to it.
    async fn success_update_file_length() {
        let state = State::test_new().await;
        let mut rustus = init_service(
            App::new().configure(rustus_service(web::Data::new(state.test_clone().await))),
        )
        .await;
        let mut file = state.create_test_file().await;
        file.length = None;
        file.deferred_size = true;
        file.offset = 0;
        state.info_storage.set_info(&file, false).await.unwrap();
        let test_data = "memes";
        let request = TestRequest::patch()
            .uri(state.config.file_url(file.id.as_str()).as_str())
            .param("file_id", file.id.clone())
            .insert_header(("Content-Type", "application/offset+octet-stream"))
            .insert_header(("Upload-Offset", file.offset))
            .insert_header(("Upload-Length", "20"))
            .set_payload(test_data)
            .to_request();
        let resp = call_service(&mut rustus, request).await;
        assert_eq!(resp.status(), StatusCode::NO_CONTENT);
        assert_eq!(
            resp.headers()
                .get("Upload-Offset")
                .unwrap()
                .to_str()
                .unwrap(),
            test_data.len().to_string().as_str()
        );
        let new_info = state
            .info_storage
            .get_info(file.id.clone().as_str())
            .await
            .unwrap();
        assert_eq!(new_info.offset, test_data.len());
        assert_eq!(new_info.deferred_size, false);
        assert_eq!(new_info.length, Some(20));
    }

    #[actix_rt::test]
    /// Tests that if new file length
    /// is less than current offset, error is thrown.
    async fn new_file_length_lt_offset() {
        let state = State::test_new().await;
        let mut rustus = init_service(
            App::new().configure(rustus_service(web::Data::new(state.test_clone().await))),
        )
        .await;
        let mut file = state.create_test_file().await;
        file.length = None;
        file.deferred_size = true;
        file.offset = 30;
        state.info_storage.set_info(&file, false).await.unwrap();
        let test_data = "memes";
        let request = TestRequest::patch()
            .uri(state.config.file_url(file.id.as_str()).as_str())
            .insert_header(("Content-Type", "application/offset+octet-stream"))
            .insert_header(("Upload-Offset", file.offset))
            .insert_header(("Upload-Length", "20"))
            .set_payload(test_data)
            .to_request();
        let resp = call_service(&mut rustus, request).await;
        assert_eq!(resp.status(), StatusCode::CONFLICT);
    }

    #[actix_rt::test]
    /// Tests if user tries to update
    /// file length with known length,
    /// error is thrown.
    async fn new_file_length_size_already_known() {
        let state = State::test_new().await;
        let mut rustus = init_service(
            App::new().configure(rustus_service(web::Data::new(state.test_clone().await))),
        )
        .await;
        let mut file = state.create_test_file().await;
        file.length = Some(100);
        file.deferred_size = false;
        file.offset = 0;
        state.info_storage.set_info(&file, false).await.unwrap();
        let test_data = "memes";
        let request = TestRequest::patch()
            .uri(state.config.file_url(file.id.as_str()).as_str())
            .insert_header(("Content-Type", "application/offset+octet-stream"))
            .insert_header(("Upload-Offset", file.offset))
            .insert_header(("Upload-Length", "120"))
            .set_payload(test_data)
            .to_request();
        let resp = call_service(&mut rustus, request).await;
        assert_eq!(resp.status(), StatusCode::BAD_REQUEST);
    }

    #[actix_rt::test]
    /// Checks that if Content-Type header missing,
    /// wrong status code is returned.
    async fn no_content_header() {
        let state = State::test_new().await;
        let mut rustus = init_service(
            App::new().configure(rustus_service(web::Data::new(state.test_clone().await))),
        )
        .await;
        let mut file = state.create_test_file().await;
        file.length = Some(100);
        file.offset = 0;
        state.info_storage.set_info(&file, false).await.unwrap();
        let request = TestRequest::patch()
            .uri(state.config.file_url(file.id.as_str()).as_str())
            .insert_header(("Upload-Offset", "0"))
            .set_payload("memes")
            .to_request();
        let resp = call_service(&mut rustus, request).await;
        assert_eq!(resp.status(), StatusCode::UNSUPPORTED_MEDIA_TYPE);
    }

    #[actix_rt::test]
    /// Tests that method will return error if no offset header specified.
    async fn no_offset_header() {
        let state = State::test_new().await;
        let mut rustus = init_service(
            App::new().configure(rustus_service(web::Data::new(state.test_clone().await))),
        )
        .await;
        let mut file = state.create_test_file().await;
        file.length = Some(100);
        file.offset = 0;
        state.info_storage.set_info(&file, false).await.unwrap();
        let request = TestRequest::patch()
            .uri(state.config.file_url(file.id.as_str()).as_str())
            .insert_header(("Content-Type", "application/offset+octet-stream"))
            .set_payload("memes")
            .to_request();
        let resp = call_service(&mut rustus, request).await;
        assert_eq!(resp.status(), StatusCode::UNSUPPORTED_MEDIA_TYPE);
    }

    #[actix_rt::test]
    /// Tests that method will return error if wrong offset is passed.
    async fn wrong_offset_header() {
        let state = State::test_new().await;
        let mut rustus = init_service(
            App::new().configure(rustus_service(web::Data::new(state.test_clone().await))),
        )
        .await;
        let mut file = state.create_test_file().await;
        file.length = Some(100);
        file.offset = 0;
        state.info_storage.set_info(&file, false).await.unwrap();
        let request = TestRequest::patch()
            .uri(state.config.file_url(file.id.as_str()).as_str())
            .insert_header(("Upload-Offset", "1"))
            .insert_header(("Content-Type", "application/offset+octet-stream"))
            .set_payload("memes")
            .to_request();
        let resp = call_service(&mut rustus, request).await;
        assert_eq!(resp.status(), StatusCode::CONFLICT);
    }

    #[actix_rt::test]
    /// Tests that method would return error if file was already uploaded.
    async fn final_upload() {
        let state = State::test_new().await;
        let mut rustus = init_service(
            App::new().configure(rustus_service(web::Data::new(state.test_clone().await))),
        )
        .await;
        let mut file = state.create_test_file().await;
        file.is_final = true;
        state.info_storage.set_info(&file, false).await.unwrap();
        let request = TestRequest::patch()
            .uri(state.config.file_url(file.id.as_str()).as_str())
            .insert_header(("Upload-Offset", file.offset))
            .insert_header(("Content-Type", "application/offset+octet-stream"))
            .set_payload("memes")
            .to_request();
        let resp = call_service(&mut rustus, request).await;
        assert_eq!(resp.status(), StatusCode::FORBIDDEN);
    }

    #[actix_rt::test]
    /// Tests that method would return 404 if file was saved in other storage.
    async fn wrong_storage() {
        let state = State::test_new().await;
        let mut rustus = init_service(
            App::new().configure(rustus_service(web::Data::new(state.test_clone().await))),
        )
        .await;
        let mut file = state.create_test_file().await;
        file.storage = "unknown".into();
        state.info_storage.set_info(&file, false).await.unwrap();
        let request = TestRequest::patch()
            .uri(state.config.file_url(file.id.as_str()).as_str())
            .insert_header(("Upload-Offset", file.offset))
            .insert_header(("Content-Type", "application/offset+octet-stream"))
            .set_payload("memes")
            .to_request();
        let resp = call_service(&mut rustus, request).await;
        assert_eq!(resp.status(), StatusCode::NOT_FOUND);
    }

    #[actix_rt::test]
    /// Tests that method won't allow you to update
    /// file if it's offset already equal to length.
    async fn frozen_file() {
        let state = State::test_new().await;
        let mut rustus = init_service(
            App::new().configure(rustus_service(web::Data::new(state.test_clone().await))),
        )
        .await;
        let mut file = state.create_test_file().await;
        file.offset = 10;
        file.length = Some(10);
        state.info_storage.set_info(&file, false).await.unwrap();
        let request = TestRequest::patch()
            .uri(state.config.file_url(file.id.as_str()).as_str())
            .insert_header(("Upload-Offset", file.offset))
            .insert_header(("Content-Type", "application/offset+octet-stream"))
            .set_payload("memes")
            .to_request();
        let resp = call_service(&mut rustus, request).await;
        assert_eq!(resp.status(), StatusCode::BAD_REQUEST);
    }

    #[actix_rt::test]
    /// Tests that method will return 404 if
    /// unknown file_id is passed.
    async fn unknown_file_id() {
        let state = State::test_new().await;
        let mut rustus = init_service(
            App::new().configure(rustus_service(web::Data::new(state.test_clone().await))),
        )
        .await;
        let request = TestRequest::patch()
            .uri(state.config.file_url("unknown").as_str())
            .insert_header(("Upload-Offset", "0"))
            .insert_header(("Content-Type", "application/offset+octet-stream"))
            .set_payload("memes")
            .to_request();
        let resp = call_service(&mut rustus, request).await;
        assert_eq!(resp.status(), StatusCode::NOT_FOUND);
    }

    #[actix_rt::test]
    /// Tests checksum validation.
    async fn wrong_checksum() {
        let state = State::test_new().await;
        let mut rustus = init_service(
            App::new().configure(rustus_service(web::Data::new(state.test_clone().await))),
        )
        .await;
        let mut file = state.create_test_file().await;
        file.offset = 0;
        file.length = Some(10);
        state.info_storage.set_info(&file, false).await.unwrap();
        let request = TestRequest::patch()
            .uri(state.config.file_url(file.id.as_str()).as_str())
            .insert_header(("Upload-Offset", "0"))
            .insert_header(("Upload-Checksum", "md5 K9opmNmw7hl9oUKgRH9nJQ=="))
            .insert_header(("Content-Type", "application/offset+octet-stream"))
            .set_payload("memes")
            .to_request();
        let resp = call_service(&mut rustus, request).await;
        assert_eq!(resp.status(), StatusCode::EXPECTATION_FAILED);
    }
}<|MERGE_RESOLUTION|>--- conflicted
+++ resolved
@@ -110,10 +110,9 @@
     state.info_storage.set_info(&file_info, false).await?;
 
     let mut hook = Hook::PostReceive;
-    let mut keep_alive = true;
+
     if file_info.length == Some(file_info.offset) {
         hook = Hook::PostFinish;
-        keep_alive = false;
     }
     if state.config.hook_is_active(hook) {
         let message = state
@@ -129,18 +128,6 @@
                 .await
         });
     }
-<<<<<<< HEAD
-    if keep_alive {
-        Ok(HttpResponse::NoContent()
-            .insert_header(("Upload-Offset", file_info.offset.to_string()))
-            .keep_alive()
-            .finish())
-    } else {
-        Ok(HttpResponse::NoContent()
-            .insert_header(("Upload-Offset", file_info.offset.to_string()))
-            .finish())
-    }
-=======
 
     #[cfg(feature = "metrics")]
     if hook == Hook::PostFinish {
@@ -150,7 +137,6 @@
     Ok(HttpResponse::NoContent()
         .insert_header(("Upload-Offset", file_info.offset.to_string()))
         .finish())
->>>>>>> 57746ade
 }
 
 #[cfg(test)]
